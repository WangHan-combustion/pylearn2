import numpy as N
from theano import function, scan, shared
import theano.tensor as T
import copy
from theano.printing import Print
from theano.tensor.shared_randomstreams import RandomStreams
import theano
floatX = theano.config.floatX


class LocalNoiseRBM(object):
    def reset_rng(self):

        self.rng = N.random.RandomState([12.,9.,2.])
        self.theano_rng = RandomStreams(self.rng.randint(2**30))
        if self.initialized:
            self.redo_theano()
    #

    def __getstate__(self):
        d = copy.copy(self.__dict__)

        #remove everything set up by redo_theano

        for name in self.names_to_del:
            if name in d:
                del d[name]

        return d

    def __setstate__(self, d):
        self.__dict__.update(d)
        #self.redo_theano()      # todo: make some way of not running this, so it's possible to just open something up and look at its weights fast without recompiling it

    def weights_format(self):
        return ['v','h']

    def get_dimensionality(self):
        return 0

    def important_error(self):
        return 2

    def __init__(self, nvis, nhid,
                learning_rate, irange,
                init_bias_hid,
                init_beta,
                min_misclass,
                max_misclass,
                time_constant,
                beta_scale_up,
                beta_scale_down,
                max_beta
                ):
        self.initialized = False
        self.reset_rng()
        self.nhid = nhid
        self.nvis = nvis
        self.learning_rate = learning_rate
        self.ERROR_RECORD_MODE_MONITORING = 0
        self.error_record_mode = self.ERROR_RECORD_MODE_MONITORING
        self.init_weight_mag = irange
        self.force_batch_size = 0
        self.init_bias_hid = init_bias_hid
        self.beta = shared(N.cast[floatX] (init_beta))
        self.min_misclass = min_misclass
        self.max_misclass = max_misclass
        self.time_constant = time_constant
        self.beta_scale_up = beta_scale_up
        self.beta_scale_down = beta_scale_down
        self.max_beta = max_beta
        self.misclass = -1

        self.names_to_del = []

        self.redo_everything()

    def set_error_record_mode(self, mode):
        self.error_record_mode = mode

    def set_size_from_dataset(self, dataset):
        self.nvis = dataset.get_output_dim()
        self.redo_everything()
        self.vis_mean.set_value( dataset.get_marginals(), borrow=False)
    #

    def get_input_dim(self):
        return self.nvis

    def get_output_dim(self):
        return self.nhid

    def redo_everything(self):
        self.initialized = True

        self.error_record = []
        self.examples_seen = 0
        self.batches_seen = 0

        self.W = shared( N.cast[floatX](self.rng.uniform(-self.init_weight_mag, self.init_weight_mag, (self.nvis, self.nhid ) ) ))
        self.W.name = 'W'

        self.b = shared( N.cast[floatX](N.zeros(self.nhid) + self.init_bias_hid) )
        self.b.name = 'b'

        self.c = shared( N.cast[floatX](N.zeros(self.nvis)))
        self.c.name = 'c'

        self.params = [ self.W, self.c, self.b ]

        self.redo_theano()
    #


    def batch_energy(self, V, H):

        output_scan, updates = scan(
                 lambda v, h: 0.5 * T.dot(v,v) - T.dot(self.b,h) - T.dot(self.c,v) -T.dot(v,T.dot(self.W,h)),
                 sequences  = (V,H))


        return output_scan

    def p_h_given_v(self, V):
        return T.nnet.sigmoid(self.b + T.dot(V,self.W))

    def batch_free_energy(self, V):

        output_scan, updates = scan(
                lambda v: 0.5 * T.dot(v,v) - T.dot(self.c,v) - T.sum(T.nnet.softplus( T.dot(v,self.W)+self.b)),
                 sequences  = V)


        return output_scan

    def redo_theano(self):

        pre_existing_names = dir(self)

        self.W_T = self.W.T
        self.W_T.name = 'W.T'

        alpha = T.scalar()

        X = T.matrix()
        X.name = 'X'


        corrupted = self.theano_rng.normal(size = X.shape, avg = X,
                                    std = T.sqrt(self.beta), dtype = X.dtype)


        corrupted = corrupted * ( T.sqr(X).sum(axis=1) / T.sqr(corrupted).sum(axis=1)).dimshuffle(0,'x')

        self.corruption_func = function([X],corrupted)

        E_c = self.batch_free_energy(corrupted)
        E_d = self.batch_free_energy(X)

        obj = T.mean(
                -T.log(
                    T.nnet.sigmoid(
                        E_c - E_d)   ) )

        self.error_func = function([X],obj )

        #print 'maker'
        #print theano.printing.debugprint(self.error_func.maker.env.outputs[0])
        #print 'obj'
        #print theano.printing.debugprint(obj)

        self.misclass_func = function([X], (E_c < E_d ).mean())
        #self.misclass_func = function([X], ( T.sum(T.sqr(corrupted),axis=1) < T.sum(T.sqr(X),axis=1) ).mean())
        #self.misclass_func = function([X], T.sum(T.sqr(corrupted),axis=1).mean())
        #self.misclass_func = function([X], T.sum(T.sqr(X),axis=1).mean())

        grads = [ T.grad(obj,param) for param in self.params ]

        self.learn_func = function([X, alpha], updates =
                [ (param, param - alpha * grad) for (param,grad)
                    in zip(self.params, grads) ] , name='learn_func')

        self.recons_func = function([X], self.gibbs_step_exp(X) , name = 'recons_func')

        post_existing_names = dir(self)

        self.names_to_del = [ name for name in post_existing_names if name not in pre_existing_names]



    def learn(self, dataset, batch_size):
        self.learn_mini_batch(dataset.get_batch_design(batch_size))


    def recons_func(self, x):
        rval = N.zeros(x.shape)
        for i in xrange(x.shape[0]):
            rval[i,:] = self.gibbs_step_exp(x[i,:])

        return rval

    def record_monitoring_error(self, dataset, batch_size, batches):
        assert self.error_record_mode == self.ERROR_RECORD_MODE_MONITORING

        print 'beta (variance): '+str(self.beta.get_value())

        #always use the same seed for monitoring error
        self.theano_rng.seed(5)

        errors = []

        misclasses = []

        for i in xrange(batches):
            x = dataset.get_batch_design(batch_size)
            assert x.shape == (batch_size, self.nvis)
            error = self.error_func(x)
            errors.append( error )
            misclass = self.misclass_func(x)
            misclasses.append(misclass)
        #

        misclass = N.asarray(misclasses).mean()

        print 'misclassification rate: '+str(misclass)

        self.error_record.append( (self.examples_seen, self.batches_seen, N.asarray(errors).mean(), self.beta.get_value(), misclass ) )

        print "TODO: restore old theano_rng state instead of jumping to new one"
        self.theano_rng.seed(self.rng.randint(2**30))
    #

    def reconstruct(self, x, use_noise):
        assert x.shape[0] == 1

        print 'x summary: '+str((x.min(),x.mean(),x.max()))

        #this method is mostly a hack to make the formatting work the same as denoising autoencoder
        self.truth_shared = shared(x.copy())

        if use_noise:
            self.vis_shared = shared(self.corruption_func(x))
        else:
            self.vis_shared = shared(x.copy())

        self.reconstruction = self.recons_func(self.vis_shared.get_value())

        print 'recons summary: '+str((self.reconstruction.min(),self.reconstruction.mean(),self.reconstruction.max()))


    def gibbs_step_exp(self, V):
        base_name = V.name

        if base_name is None:
            base_name = 'anon'

        Q = self.p_h_given_v(V)
        H = self.sample_hid(Q)

        H.name =  base_name + '->hid_sample'

        sample =  self.c + T.dot(H,self.W_T)

        sample.name = base_name + '->sample_expectation'

        return sample


    def sample_hid(self, Q):
        return self.theano_rng.binomial(size = Q.shape, n = 1, p = Q,
                                dtype = Q.dtype)


    def learn_mini_batch(self, x):

        assert x.shape[1] == self.nvis

        cur_misclass = self.misclass_func(x)

        if self.misclass == -1:
            self.misclass = cur_misclass
        else:
            self.misclass = self.time_constant * cur_misclass + (1.-self.time_constant) * self.misclass

        #print 'current misclassification rate: '+str(self.misclass)

        if self.misclass > self.max_misclass:
            self.beta.set_value(min(self.max_beta,self.beta.get_value() * self.beta_scale_up) )
        elif self.misclass < self.min_misclass:
            self.beta.set_value(max(1e-8,self.beta.get_value() * self.beta_scale_down ))
        #

<<<<<<< HEAD
=======
        #print 'new beta: '+str(self.beta.get_value())
>>>>>>> f2c72eb9

        self.learn_func(x, self.learning_rate)



        self.examples_seen += x.shape[0]
        self.batches_seen += 1
    #
#
<|MERGE_RESOLUTION|>--- conflicted
+++ resolved
@@ -290,10 +290,6 @@
             self.beta.set_value(max(1e-8,self.beta.get_value() * self.beta_scale_down ))
         #
 
-<<<<<<< HEAD
-=======
-        #print 'new beta: '+str(self.beta.get_value())
->>>>>>> f2c72eb9
 
         self.learn_func(x, self.learning_rate)
 
