import itertools

import numpy as np
import theano
T = theano.tensor
F = theano.function

from pylearn2.costs.autoencoder import (MeanBinaryCrossEntropy,
                                        MeanSquaredReconstructionError)
from pylearn2.costs.gsn import GSNCost
from pylearn2.corruption import GaussianCorruptor, SaltPepperCorruptor
from pylearn2.datasets.mnist import MNIST
from pylearn2.distributions.parzen import ParzenWindows
from pylearn2.models.gsn import GSN
from pylearn2.termination_criteria import EpochCounter
from pylearn2.train import Train
from pylearn2.training_algorithms.sgd import SGD
from pylearn2.utils import image

HIDDEN_SIZE = 1500
SALT_PEPPER_NOISE = 0.4
GAUSSIAN_NOISE = 2

WALKBACK = 1

LEARNING_RATE = 0.25
MOMENTUM = 0.5

MAX_EPOCHS = 200
BATCHES_PER_EPOCH = None # covers full training set
BATCH_SIZE = 100

dataset = MNIST(which_set='train', one_hot=True)

layers = [dataset.X.shape[1], HIDDEN_SIZE, HIDDEN_SIZE, HIDDEN_SIZE]

vis_corruptor = SaltPepperCorruptor(SALT_PEPPER_NOISE)
pre_corruptor = GaussianCorruptor(GAUSSIAN_NOISE)
post_corruptor = GaussianCorruptor(GAUSSIAN_NOISE)

<<<<<<< HEAD
def test_train_ae():
    gsn = GSN.new_ae(layers, vis_corruptor, pre_corruptor, post_corruptor)
    c = GSNCost([(0, 1.0, MeanBinaryCrossEntropy())], walkback=WALKBACK)
=======
gsn = GSN.new_ae(layers, vis_corruptor, pre_corruptor, post_corruptor)

def test_train_ae():
    mbce = MeanBinaryCrossEntropy()
    cost = lambda a, b: mbce.cost(a, b) / 784.0
    c = GSNCost([(0, 1.0, cost)], walkback=WALKBACK)
>>>>>>> adac9553
    alg = SGD(LEARNING_RATE, init_momentum=MOMENTUM, cost=c,
              termination_criterion=EpochCounter(MAX_EPOCHS),
              batches_per_iter=BATCHES_PER_EPOCH, batch_size=BATCH_SIZE,
              monitoring_dataset={"test": MNIST(which_set='test')})

    trainer = Train(dataset, gsn, algorithm=alg, save_path="gsn_ae_example.pkl",
                    save_freq=5)
    trainer.main_loop()
    print "done training"

<<<<<<< HEAD
def test_train_supervised():
    gsn = GSN.new_classifier(layers + [10], vis_corruptor=vis_corruptor,
                             hidden_pre_corruptor=None, hidden_post_corruptor=None)

    # Bugs: works with 1 or 3 hidden layers, but not 2 (theano bugs)
    # cross entropy doesn't work for softmax layer (NaN)
    c = GSNCost(
        [
            (0, 0.5, MeanBinaryCrossEntropy()),
            (4, 300, MeanSquaredReconstructionError())
        ],
        walkback=WALKBACK)
    alg = SGD(LEARNING_RATE, init_momentum=MOMENTUM, cost=c,
              termination_criterion=EpochCounter(MAX_EPOCHS),
              batches_per_iter=BATCHES_PER_EPOCH, batch_size=BATCH_SIZE
              ,monitoring_dataset={"test": MNIST(which_set='test', one_hot=True)}
              )

    trainer = Train(dataset, gsn, algorithm=alg, save_path="gsn_sup.pkl",
                    save_freq=5)
    trainer.main_loop()
    print "done training"

def test_sample():
=======
def test_sample_ae():
>>>>>>> adac9553
    import cPickle
    with open("gsn_ae_example.pkl") as f:
        gsn = cPickle.load(f)

    mb_data = MNIST(which_set='test').X[105:106, :]

    history = gsn.get_samples([(0, mb_data)], walkback=1000,
                              symbolic=False, include_first=True)

    history = list(itertools.chain(*history))
    history = np.vstack(history)

    tiled = image.tile_raster_images(history,
                                     img_shape=[28,28],
                                     tile_shape=[50,50],
                                     tile_spacing=(2,2))
    image.save("gsn_ae_example.png", tiled)

    # code to get log likelihood from kernel density estimator
    # this crashed on GPU (out of memory), but works on CPU
    pw = ParzenWindows(MNIST(which_set='test').X, .20)
    print pw.get_ll(history)

# some utility methods for viewing MNIST characters without any GUI
def print_char(A):
    print a_to_s(A.round().reshape((28, 28)))

def a_to_s(A):
    """Prints binary array"""
    strs = []
    for row in A:
        x = [None] * len(row)
        for i, num in enumerate(row):
            if num != 0:
                x[i] = "@"
            else:
                x[i] = " "
        strs.append("".join(x))
    return "\n".join(strs)

if __name__ == '__main__':
<<<<<<< HEAD
    test_train_supervised()
=======
    test_train_ae()
>>>>>>> adac9553
<|MERGE_RESOLUTION|>--- conflicted
+++ resolved
@@ -38,18 +38,12 @@
 pre_corruptor = GaussianCorruptor(GAUSSIAN_NOISE)
 post_corruptor = GaussianCorruptor(GAUSSIAN_NOISE)
 
-<<<<<<< HEAD
+mbce = MeanBinaryCrossEntropy()
+cost = lambda a, b: mbce.cost(a, b) / 784.0
+
 def test_train_ae():
     gsn = GSN.new_ae(layers, vis_corruptor, pre_corruptor, post_corruptor)
-    c = GSNCost([(0, 1.0, MeanBinaryCrossEntropy())], walkback=WALKBACK)
-=======
-gsn = GSN.new_ae(layers, vis_corruptor, pre_corruptor, post_corruptor)
-
-def test_train_ae():
-    mbce = MeanBinaryCrossEntropy()
-    cost = lambda a, b: mbce.cost(a, b) / 784.0
     c = GSNCost([(0, 1.0, cost)], walkback=WALKBACK)
->>>>>>> adac9553
     alg = SGD(LEARNING_RATE, init_momentum=MOMENTUM, cost=c,
               termination_criterion=EpochCounter(MAX_EPOCHS),
               batches_per_iter=BATCHES_PER_EPOCH, batch_size=BATCH_SIZE,
@@ -60,7 +54,6 @@
     trainer.main_loop()
     print "done training"
 
-<<<<<<< HEAD
 def test_train_supervised():
     gsn = GSN.new_classifier(layers + [10], vis_corruptor=vis_corruptor,
                              hidden_pre_corruptor=None, hidden_post_corruptor=None)
@@ -84,10 +77,7 @@
     trainer.main_loop()
     print "done training"
 
-def test_sample():
-=======
 def test_sample_ae():
->>>>>>> adac9553
     import cPickle
     with open("gsn_ae_example.pkl") as f:
         gsn = cPickle.load(f)
@@ -129,8 +119,4 @@
     return "\n".join(strs)
 
 if __name__ == '__main__':
-<<<<<<< HEAD
     test_train_supervised()
-=======
-    test_train_ae()
->>>>>>> adac9553
