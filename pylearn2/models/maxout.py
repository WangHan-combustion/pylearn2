--- conflicted
+++ resolved
@@ -604,13 +604,8 @@
             spatial pooling
           - output: the output of the layer, after sptial pooling,
             can be normalized as well
-<<<<<<< HEAD
-    kernel_stride : tuple
-        Vertical and horizontal pixel stride between each detector.
-=======
     kernel_stride : tuple, optional
         vertical and horizontal pixel stride between each detector.
->>>>>>> d413a62d
     """
 
     def __init__(self,
@@ -1032,15 +1027,10 @@
         If true, all biases in the same channel are constrained to be the
         same as each other. Otherwise, each bias at each location is
         learned independently.
-<<<<<<< HEAD
     max_filter_norm : float
         DEPRECATED, use max_kernel_norm instead.
     max_kernel_norm : float
         If specifed, each kernel is constrained to have at most this norm.
-=======
-    max_filter_norm : float, optional
-        WRITEME
->>>>>>> d413a62d
     input_normalization : callable
         see output_normalization
     detector_normalization : callable
@@ -1058,16 +1048,11 @@
             spatial pooling
           - output: the output of the layer, after sptial pooling, can be
             normalized as well
-<<<<<<< HEAD
-    kernel_stride : tuple
+    kernel_stride : tuple, optional
         Vertical and horizontal pixel stride between each detector.
 
-=======
     input_groups : int, optional
         WRITEME
-    kernel_stride : tuple, optional
-        WRITEME
->>>>>>> d413a62d
     """
 
     def __init__(self,
