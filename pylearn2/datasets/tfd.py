--- conflicted
+++ resolved
@@ -37,7 +37,6 @@
                  example_range = None, center = False, scale = False,
                  shuffle=False, one_hot = False, rng=None, seed=132987,
                  preprocessor = None, axes = ('b', 0, 1, 'c')):
-<<<<<<< HEAD
         """
         Creates a DenseDesignMatrix object for the Toronto Face Dataset.
 
@@ -54,8 +53,6 @@
         image_size : one of [48,96].
            Load smaller or larger dataset variant.
         """
-=======
->>>>>>> ee46e892
         if which_set not in self.mapper.keys():
             raise ValueError("Unrecognized which_set value: %s. Valid values are %s." % (str(which_set), str(self.mapper.keys())))
         assert (fold >=0) and (fold <5)
