"""
The DenseDesignMatrix class and related code. Functionality for representing
data that can be described as a dense matrix (rather than a sparse matrix)
with each row containing an example and each column corresponding to a
different feature. DenseDesignMatrix also supports other "views" of the data,
for example a dataset of images can be viewed either as a matrix of flattened
images or as a stack of 2D multi-channel images. However, the images must all
be the same size, so that each image may be mapped to a matrix row by the same
transformation.
"""
__authors__ = "Ian Goodfellow and Mehdi Mirza"
__copyright__ = "Copyright 2010-2012, Universite de Montreal"
__credits__ = ["Ian Goodfellow"]
__license__ = "3-clause BSD"
__maintainer__ = "Ian Goodfellow"
__email__ = "goodfeli@iro"
import functools

import warnings
import numpy as np
from pylearn2.utils.iteration import (
    FiniteDatasetIterator,
    resolve_iterator_class
)

import copy
# Don't import tables initially, since it might not be available
# everywhere.
tables = None


from pylearn2.datasets.dataset import Dataset
from pylearn2.datasets import control
from pylearn2.space import CompositeSpace, Conv2DSpace, VectorSpace, IndexSpace
from pylearn2.utils import safe_zip
from theano import config


def ensure_tables():
    """
    Makes sure tables module has been imported
    """

    global tables
    if tables is None:
        import tables


class DenseDesignMatrix(Dataset):
    """
    A class for representing datasets that can be stored as a dense design
    matrix, such as MNIST or CIFAR10.
    """
    _default_seed = (17, 2, 946)

    def __init__(self, X=None, topo_view=None, y=None,
                 view_converter=None, axes=('b', 0, 1, 'c'),
                 rng=_default_seed, preprocessor=None, fit_preprocessor=False,
                 max_labels=None):
        """
        Parameters
        ----------
        X : ndarray, 2-dimensional, optional
            Should be supplied if `topo_view` is not. A design \
            matrix of shape (number examples, number features) \
            that defines the dataset.
        topo_view : ndarray, optional
            Should be supplied if X is not.  An array whose first \
            dimension is of length number examples. The remaining \
            dimensions are xamples with topological significance, \
            e.g. for images the remaining axes are rows, columns, \
            and channels.
        y : ndarray, 1-dimensional(?), optional
            Labels or targets for each example. The semantics here \
            are not quite nailed down for this yet.
        view_converter : object, optional
            An object for converting between the design matrix \
            stored internally and the data that will be returned \
            by iterators.
        rng : object, optional
            A random number generator used for picking random \
            indices into the design matrix when choosing minibatches.
        max_labels : int, optional
            If y contains labels (usually an IndexSpace) then max_labels \
            must be passed to indicate the total number of possible labels \
            e.g. 10 for MNIST, or the size of your target vocabulary in a \
            language model. Note that this is the same as the size of the \
            output layer in the case the target labels are formatted as \
            one-hot vectors (in a VectorSpace).
        """
        self.X = X
        self.y = y
        self.max_labels = max_labels

        if max_labels is not None:
            assert y is not None
            assert np.all(y < max_labels)

        if topo_view is not None:
            assert view_converter is None
            self.set_topological_view(topo_view, axes)
        else:
            assert X is not None, ("DenseDesignMatrix needs to be provided "
                                   "with either topo_view, or X")
            if view_converter is not None:
                self.view_converter = view_converter

                # Get the topo_space (usually Conv2DSpace) from the
                # view_converter
                if not hasattr(view_converter, 'topo_space'):
                    raise NotImplementedError("Not able to get a topo_space "
                                              "from this converter: %s"
                                              % view_converter)

                # self.X_topo_space stores a "default" topological space that
                # will be used only when self.iterator is called without a
                # data_specs, and with "topo=True", which is deprecated.
                self.X_topo_space = view_converter.topo_space
            else:
                self.X_topo_space = None

            # Update data specs, if not done in set_topological_view
            X_space = VectorSpace(dim=self.X.shape[1])
            X_source = 'features'
            if y is None:
                space = X_space
                source = X_source
            else:
                if self.y.ndim == 1:
                    dim = 1
                else:
                    dim = self.y.shape[-1]
                y_space = VectorSpace(dim=dim)
                y_source = 'targets'

                space = CompositeSpace((X_space, y_space))
                source = (X_source, y_source)
            self.data_specs = (space, source)
            self.X_space = X_space

        self.compress = False
        self.design_loc = None
        if hasattr(rng, 'random_integers'):
            self.rng = rng
        else:
            self.rng = np.random.RandomState(rng)
        # Defaults for iterators
        self._iter_mode = resolve_iterator_class('sequential')
        self._iter_topo = False
        self._iter_targets = False
        self._iter_data_specs = (self.X_space, 'features')

        if preprocessor:
            preprocessor.apply(self, can_fit=fit_preprocessor)
        self.preprocessor = preprocessor

    @functools.wraps(Dataset.iterator)
    def iterator(self, mode=None, batch_size=None, num_batches=None,
                 topo=None, targets=None, rng=None, data_specs=None,
                 return_tuple=False):

        if topo is not None or targets is not None:
            if data_specs is not None:
                raise ValueError("In DenseDesignMatrix.iterator, both "
                                 "the `data_specs` argument and deprecated "
                                 "arguments `topo` or `targets` were "
                                 "provided.", (data_specs, topo, targets))

            warnings.warn("Usage of `topo` and `target` arguments are being "
                          "deprecated, and will be removed around November "
                          "7th, 2013. `data_specs` should be used instead.",
                          stacklevel=2)
            # build data_specs from topo and targets if needed
            if topo is None:
                topo = getattr(self, '_iter_topo', False)
            if topo:
                # self.iterator is called without a data_specs, and with
                # "topo=True", so we use the default topological space
                # stored in self.X_topo_space
                assert self.X_topo_space is not None
                X_space = self.X_topo_space
            else:
                X_space = self.X_space

            if targets is None:
                targets = getattr(self, '_iter_targets', False)
            if targets:
                assert self.y is not None
                y_space = self.data_specs[0].components[1]
                space = CompositeSpace((X_space, y_space))
                source = ('features', 'targets')
            else:
                space = X_space
                source = 'features'

            data_specs = (space, source)
            convert = None

        else:
            if data_specs is None:
                data_specs = self._iter_data_specs

            # If there is a view_converter, we have to use it to convert
            # the stored data for "features" into one that the iterator
            # can return.
            space, source = data_specs
            if isinstance(space, CompositeSpace):
                sub_spaces = space.components
                sub_sources = source
            else:
                sub_spaces = (space,)
                sub_sources = (source,)

            convert = []
            for sp, src in safe_zip(sub_spaces, sub_sources):
                if (src == 'features' and
                        getattr(self, 'view_converter', None) is not None):
                    conv_fn = (lambda batch, self=self, space=sp:
                               self.view_converter.get_formatted_batch(
                                   batch,
                                   space))
                else:
                    conv_fn = None
                convert.append(conv_fn)

        # TODO: Refactor
        if mode is None:
            if hasattr(self, '_iter_subset_class'):
                mode = self._iter_subset_class
            else:
                raise ValueError('iteration mode not provided and no default '
                                 'mode set for %s' % str(self))
        else:
            mode = resolve_iterator_class(mode)

        if batch_size is None:
            batch_size = getattr(self, '_iter_batch_size', None)
        if num_batches is None:
            num_batches = getattr(self, '_iter_num_batches', None)
        if rng is None and mode.stochastic:
            rng = self.rng
        return FiniteDatasetIterator(self,
                                     mode(self.X.shape[0], batch_size,
                                          num_batches, rng),
                                     data_specs=data_specs,
                                     return_tuple=return_tuple,
                                     convert=convert)

    def get_data(self):
        """
        Returns all the data, as it is internally stored.

        The definition and format of these data are described in
        `self.get_data_specs()`.
        """
        if self.y is None:
            return self.X
        else:
            return (self.X, self.y)

    def use_design_loc(self, path):
        """
        Caling this function changes the serialization behavior of the object
        permanently.

        If this function has been called, when the object is serialized, it
        will save the design matrix to `path` as a .npy file rather
        than pickling the design matrix along with the rest of the dataset
        object. This avoids pickle's unfortunate behavior of using 2X the RAM
        when unpickling.

        TODO: Get rid of this logic, use custom array-aware picklers (joblib,
        custom pylearn2 serialization format).

        Parameters
        ----------
        path : str
            The path to save the design matrix to
        """

        if not path.endswith('.npy'):
            raise ValueError("path should end with '.npy'")

        self.design_loc = path

    def get_topo_batch_axis(self):
        """
        Returns
        -------
        axis : int
            The axis of a topological view of this dataset that corresponds to
            indexing over different examples.
        """
        axis = self.view_converter.axes.index('b')
        return axis

    def enable_compression(self):
        """
        If called, when pickled the dataset will be saved using only
        8 bits per element.

        TODO: Not sure this should be implemented as something a base dataset
        does. Perhaps as a mixin that specific datasets (i.e. CIFAR10) inherit
        from.
        """
        self.compress = True

    def __getstate__(self):
        """
        .. todo::

            WRITEME
        """
        rval = copy.copy(self.__dict__)
        # TODO: Not sure this should be implemented as something a base dataset
        # does. Perhaps as a mixin that specific datasets (i.e. CIFAR10)
        # inherit from.
        if self.compress:
            rval['compress_min'] = rval['X'].min(axis=0)
            # important not to do -= on this line, as that will modify the
            # original object
            rval['X'] = rval['X'] - rval['compress_min']
            rval['compress_max'] = rval['X'].max(axis=0)
            rval['compress_max'][rval['compress_max'] == 0] = 1
            rval['X'] *= 255. / rval['compress_max']
            rval['X'] = np.cast['uint8'](rval['X'])

        if self.design_loc is not None:
            # TODO: Get rid of this logic, use custom array-aware picklers
            # (joblib, custom pylearn2 serialization format).
            np.save(self.design_loc, rval['X'])
            del rval['X']

        return rval

    def __setstate__(self, d):
        """
        .. todo::

            WRITEME
        """

        if d['design_loc'] is not None:
            if control.get_load_data():
                d['X'] = np.load(d['design_loc'])
            else:
                d['X'] = None

        if d['compress']:
            X = d['X']
            mx = d['compress_max']
            mn = d['compress_min']
            del d['compress_max']
            del d['compress_min']
            d['X'] = 0
            self.__dict__.update(d)
            if X is not None:
                self.X = np.cast['float32'](X) * mx / 255. + mn
            else:
                self.X = None
        else:
            self.__dict__.update(d)

        # To be able to unpickle older data after the addition of
        # the data_specs mechanism
        if not all(m in d for m in ('data_specs', 'X_space',
                                    '_iter_data_specs', 'X_topo_space')):
            X_space = VectorSpace(dim=self.X.shape[1])
            X_source = 'features'
            if self.y is None:
                space = X_space
                source = X_source
            else:
                y_space = VectorSpace(dim=self.y.shape[-1])
                y_source = 'targets'

                space = CompositeSpace((X_space, y_space))
                source = (X_source, y_source)

            self.data_specs = (space, source)
            self.X_space = X_space
            self._iter_data_specs = (X_space, X_source)

            view_converter = d.get('view_converter', None)
            if view_converter is not None:
                # Get the topo_space from the view_converter
                if not hasattr(view_converter, 'topo_space'):
                    raise NotImplementedError("Not able to get a topo_space "
                                              "from this converter: %s"
                                              % view_converter)

                # self.X_topo_space stores a "default" topological space that
                # will be used only when self.iterator is called without a
                # data_specs, and with "topo=True", which is deprecated.
                self.X_topo_space = view_converter.topo_space

    def _apply_holdout(self, _mode="sequential", train_size=0, train_prop=0):
        """
        This function splits the dataset according to the number of
        train_size if defined by the user with respect to the mode provided
        by the user. Otherwise it will use the
        train_prop to divide the dataset into a training and holdout
        validation set. This function returns the training and validation
        dataset.

        Parameters
        -----------
        _mode : WRITEME
        train_size : int
            Number of examples that will be assigned to the training dataset.
        train_prop : float
            Proportion of training dataset split.

        Returns
        -------
        WRITEME
        """

        train = None
        valid = None
        if train_size != 0:
            batch_size = self.num_examples - train_size
            dataset_iter = self.iterator(mode=_mode,
                                         batch_size=batch_size,
                                         num_batches=2)
            train = dataset_iter.next()
            valid = dataset_iter.next()
        elif train_prop != 0:
            size = np.ceil(self.num_examples * train_prop)
            dataset_iter = self.iterator(mode=_mode,
                                         batch_size=(self.num_examples - size))
            train = dataset_iter.next()
            valid = dataset_iter.next()
        else:
            raise ValueError("Initialize either split ratio and split size to "
                             "non-zero value.")

        return (train, valid)

    def split_dataset_nfolds(self, nfolds=0):
        """
        This function splits the dataset into to the number of n folds
        given by the user. Returns an array of folds.

        Parameters
        -----------
        nfolds : int, optional
            The number of folds for the  the validation set.

        Returns
        -------
        WRITEME
        """

        folds_iter = self.iterator(mode="sequential", num_batches=nfolds)
        folds = list(folds_iter)
        return folds

    def split_dataset_holdout(self, train_size=0, train_prop=0):
        """
        This function splits the dataset according to the number of
        train_size if defined by the user. Otherwise it will use the
        train_prop to divide the dataset into a training and holdout
        validation set. This function returns the training and validation
        dataset.

        Parameters
        -----------
        train_size : int
            Number of examples that will be assigned to the training dataset.
        train_prop : float
            Proportion of dataset split.
        """
        return self._apply_holdout("sequential", train_size, train_prop)

    def bootstrap_nfolds(self, nfolds, rng=None):
        """
        This function splits the dataset using the random_slice and into the
        n folds. Returns the folds.

        Parameters
        -----------
        nfolds : int
            The number of folds for the  dataset.
        rng : WRITEME
            Random number generation class to be used.
        """

        folds_iter = self.iterator(mode="random_slice",
                                   num_batches=nfolds,
                                   rng=rng)
        folds = list(folds_iter)
        return folds

    def bootstrap_holdout(self, train_size=0, train_prop=0, rng=None):
        """
        This function splits the dataset according to the number of
        train_size defined by the user.

        Parameters
        -----------
        train_size : int
            Number of examples that will be assigned to the training dataset.
        nfolds : int
            The number of folds for the  the validation set.
        rng : WRITEME
            Random number generation class to be used.
        """
        return self._apply_holdout("random_slice", train_size, train_prop)

    def get_stream_position(self):
        """
        If we view the dataset as providing a stream of random examples to
        read, the object returned uniquely identifies our current position in
        that stream.
        """
        return copy.copy(self.rng)

    def set_stream_position(self, pos):
        """
        .. todo::

            WRITEME properly

        Return to a state specified by an object returned from
        get_stream_position.
        """
        self.rng = copy.copy(pos)

    def restart_stream(self):
        """
        Return to the default initial state of the random example stream.
        """
        self.reset_RNG()

    def reset_RNG(self):
        """
        Restore the default seed of the rng used for choosing random
        examples.
        """

        if 'default_rng' not in dir(self):
            self.default_rng = np.random.RandomState([17, 2, 946])
        self.rng = copy.copy(self.default_rng)

    def apply_preprocessor(self, preprocessor, can_fit=False):
        """
        .. todo::

            WRITEME
        """
        preprocessor.apply(self, can_fit)

    def get_topological_view(self, mat=None):
        """
        Convert an array (or the entire dataset) to a topological view.

        Parameters
        ----------
        mat : ndarray, 2-dimensional, optional
            An array containing a design matrix representation of training \
            examples. If unspecified, the entire dataset (`self.X`) is used \
            instead. \
            This parameter is not named X because X is generally used to \
            refer to the design matrix for the current problem. In this \
            case we want to make it clear that `mat` need not be the design \
            matrix defining the dataset.
        """
        if self.view_converter is None:
            raise Exception("Tried to call get_topological_view on a dataset "
                            "that has no view converter")
        if mat is None:
            mat = self.X
        return self.view_converter.design_mat_to_topo_view(mat)

    def get_formatted_view(self, mat, dspace):
        """
        Convert an array (or the entire dataset) to a destination space.

        Parameters
        ----------
        mat : ndarray, 2-dimensional
            An array containing a design matrix representation of training \
            examples.

        dspace : Space
            A Space we want the data in mat to be formatted in. It can be \
            a VectorSpace for a design matrix output, a Conv2DSpace for a \
            topological output for instance. Valid values depend on the \
            type of `self.view_converter`.

        Returns
        -------
        WRITEME
        """
        if self.view_converter is None:
            raise Exception("Tried to call get_formatted_view on a dataset "
                            "that has no view converter")

        self.X_space.np_validate(mat)
        return self.view_converter.get_formatted_batch(mat, dspace)

    def get_weights_view(self, mat):
        """
        .. todo::

            WRITEME properly

        Return a view of mat in the topology preserving format.  Currently
        the same as get_topological_view.
        """

        if self.view_converter is None:
            raise Exception("Tried to call get_weights_view on a dataset "
                            "that has no view converter")

        return self.view_converter.design_mat_to_weights_view(mat)

    def set_topological_view(self, V, axes=('b', 0, 1, 'c')):
        """
        Sets the dataset to represent V, where V is a batch
        of topological views of examples.

        Parameters
        ----------
        V : ndarray
            An array containing a design matrix representation of training \
            examples.
        axes : WRITEME

        .. todo::

            Why is this parameter named 'V'?
        """
        assert not np.any(np.isnan(V))
        rows = V.shape[axes.index(0)]
        cols = V.shape[axes.index(1)]
        channels = V.shape[axes.index('c')]
        self.view_converter = DefaultViewConverter([rows, cols, channels],
                                                   axes=axes)
        self.X = self.view_converter.topo_view_to_design_mat(V)
        # self.X_topo_space stores a "default" topological space that
        # will be used only when self.iterator is called without a
        # data_specs, and with "topo=True", which is deprecated.
        self.X_topo_space = self.view_converter.topo_space
        assert not np.any(np.isnan(self.X))

        # Update data specs
        X_space = VectorSpace(dim=self.X.shape[1])
        X_source = 'features'
        if self.y is None:
            space = X_space
            source = X_source
        else:
            if self.y.ndim != 2:
<<<<<<< HEAD
                raise NotImplementedError("It appears the new space / source "
                                          "interface broke the ability to "
                                          "iterate over 1D labels. Please"
                                          " use one-hot rather than "
                                          "integer-valued class labels"
                                          ". Most Pylearn2 Datasets have a "
                                          "one_hot argument you can set to "
                                          "True.")

            # The -1 index in this line assumes y.ndim is 2
            y_space = VectorSpace(dim=self.y.shape[-1])
            y_source = 'targets'
=======
                assert self.max_labels
                y_space = IndexSpace(max_labels=self.max_labels, dim=1)
                y_source = 'targets'
            else:
                y_space = VectorSpace(dim=self.y.shape[-1])
                y_source = 'targets'
>>>>>>> 15bfa324
            space = CompositeSpace((X_space, y_space))
            source = (X_source, y_source)

        self.data_specs = (space, source)
        self.X_space = X_space
        self._iter_data_specs = (X_space, X_source)

    def get_design_matrix(self, topo=None):
        """
        Return topo (a batch of examples in topology preserving format),
        in design matrix format.

        Parameters
        ----------
        topo : ndarray, optional
            An array containing a topological representation of training \
            examples. If unspecified, the entire dataset (`self.X`) is used \
            instead.

        Returns
        -------
        WRITEME
        """
        if topo is not None:
            if self.view_converter is None:
                raise Exception("Tried to convert from topological_view to "
                                "design matrix using a dataset that has no "
                                "view converter")
            return self.view_converter.topo_view_to_design_mat(topo)

        return self.X

    def set_design_matrix(self, X):
        """
        .. todo::

            WRITEME
        """
        assert len(X.shape) == 2
        assert not np.any(np.isnan(X))
        self.X = X

    def get_targets(self):
        """
        .. todo::

            WRITEME
        """
        return self.y

    @property
    def num_examples(self):
        """
        .. todo::

            WRITEME
        """
        return self.X.shape[0]

    def get_batch_design(self, batch_size, include_labels=False):
        """
        .. todo::

            WRITEME
        """
        try:
            idx = self.rng.randint(self.X.shape[0] - batch_size + 1)
        except ValueError:
            if batch_size > self.X.shape[0]:
                raise ValueError("Requested "+str(batch_size)+" examples"
                                 "from a dataset containing only " +
                                 str(self.X.shape[0]))
            raise
        rx = self.X[idx:idx + batch_size, :]
        if include_labels:
            if self.y is None:
                return rx, None
            ry = self.y[idx:idx + batch_size]
            return rx, ry
        rx = np.cast[config.floatX](rx)
        return rx

    def get_batch_topo(self, batch_size, include_labels=False):
        """
        .. todo::

            WRITEME
        """

        if include_labels:
            batch_design, labels = self.get_batch_design(batch_size, True)
        else:
            batch_design = self.get_batch_design(batch_size)

        rval = self.view_converter.design_mat_to_topo_view(batch_design)

        if include_labels:
            return rval, labels

        return rval

    def view_shape(self):
        """
        .. todo::

            WRITEME
        """
        return self.view_converter.view_shape()

    def weights_view_shape(self):
        """
        .. todo::

            WRITEME
        """
        return self.view_converter.weights_view_shape()

    def has_targets(self):
        """
        .. todo::

            WRITEME
        """
        return self.y is not None

    def restrict(self, start, stop):
        """
        .. todo::

            WRITEME properly

        Restricts the dataset to include only the examples
        in range(start, stop). Ignored if both arguments are None.
        """
        assert (start is None) == (stop is None)
        if start is None:
            return
        assert start >= 0
        assert stop > start
        assert stop <= self.X.shape[0]
        assert self.X.shape[0] == self.y.shape[0]
        self.X = self.X[start:stop, :]
        if self.y is not None:
            self.y = self.y[start:stop, :]
        assert self.X.shape[0] == self.y.shape[0]
        assert self.X.shape[0] == stop - start

    def convert_to_one_hot(self, min_class=0):
        """
        .. todo::

            WRITEME properly

        If y exists and is a vector of ints, converts it to a binary matrix
        Otherwise will raise some exception
        """

        if self.y is None:
            raise ValueError("Called convert_to_one_hot on a "
                             "DenseDesignMatrix with no labels.")

        if self.y.ndim != 1:
            raise ValueError("Called convert_to_one_hot on a "
                             "DenseDesignMatrix whose labels aren't scalar.")

        if 'int' not in str(self.y.dtype):
            raise ValueError("Called convert_to_one_hot on a "
                             "DenseDesignMatrix whose labels aren't "
                             "integer-valued.")

        self.y = self.y - min_class

        if self.y.min() < 0:
            raise ValueError("We do not support negative classes. You can use"
                             "the min_class argument to remap negative "
                             "classes to positive values, but we require this "
                             "to be done explicitly so you are aware of the "
                             "remapping.")
        # Note: we don't check that the minimum occurring class is exactly 0,
        # since this dataset could be just a small subset of a larger dataset
        # and may not contain all the classes.

        num_classes = self.y.max() + 1

        y = np.zeros((self.y.shape[0], num_classes))

        for i in xrange(self.y.shape[0]):
            y[i, self.y[i]] = 1

        self.y = y

        # Update self.data_specs with the updated dimension of self.y
        init_space, source = self.data_specs
        X_space, init_y_space = init_space.components
        new_y_space = VectorSpace(dim=num_classes)
        new_space = CompositeSpace((X_space, new_y_space))
        self.data_specs = (new_space, source)

    def adjust_for_viewer(self, X):
        """
        .. todo::

            WRITEME
        """
        return X / np.abs(X).max()

    def adjust_to_be_viewed_with(self, X, ref, per_example=None):
        """
        .. todo::

            WRITEME
        """
        if per_example is not None:
            warnings.warn("ignoring per_example")
        return np.clip(X / np.abs(ref).max(), -1., 1.)

    def get_data_specs(self):
        """
        Returns the data_specs specifying how the data is internally stored.

        This is the format the data returned by `self.get_data()` will be.
        """
        return self.data_specs

    def set_view_converter_axes(self, axes):
        """
        .. todo::

            WRITEME properly

        Change the axes of the view_converter, if any.

        This function is only useful if you intend to call self.iterator
        without data_specs, and with "topo=True", which is deprecated.
        """
        assert self.view_converter is not None

        self.view_converter.set_axes(axes)
        # Update self.X_topo_space, which stores the "default"
        # topological space, which is the topological output space
        # of the view_converter
        self.X_topo_space = self.view_converter.topo_space


class DenseDesignMatrixPyTables(DenseDesignMatrix):
    """
    DenseDesignMatrix based on PyTables
    """

    _default_seed = (17, 2, 946)

    def __init__(self, X=None, topo_view=None, y=None,
                 view_converter=None, axes=('b', 0, 1, 'c'),
                 rng=_default_seed):
        """
        Parameters
        ----------
        X : ndarray, 2-dimensional, optional
            Should be supplied if `topo_view` is not. A design \
            matrix of shape (number examples, number features) \
            that defines the dataset.
        topo_view : ndarray, optional
            Should be supplied if X is not.  An array whose first \
            dimension is of length number examples. The remaining \
            dimensions are xamples with topological significance, \
            e.g. for images the remaining axes are rows, columns, \
            and channels.
        y : ndarray, 1-dimensional(?), optional
            Labels or targets for each example. The semantics here \
            are not quite nailed down for this yet.
        view_converter : object, optional
            An object for converting between design matrices and \
            topological views.
        rng : object, optional
            A random number generator used for picking random \
            indices into the design matrix when choosing minibatches.
        """

        super(DenseDesignMatrixPyTables, self).__init__(
            X=X,
            topo_view=topo_view,
            y=y,
            view_converter=view_converter,
            axes=axes,
            rng=rng)
        ensure_tables()
        if not hasattr(self, 'filters'):
            self.filters = tables.Filters(complib='blosc', complevel=5)

    def set_design_matrix(self, X, start=0):
        """
        .. todo::

            WRITEME
        """
        assert len(X.shape) == 2
        assert not np.any(np.isnan(X))
<<<<<<< HEAD
        DenseDesignMatrixPyTables.fill_hdf5(file=self.h5file,
                                            data_x=X,
                                            start=start)
=======
        DenseDesignMatrixPyTables.fill_hdf5(file_handle = self.h5file,
                                            data_x = X,
                                            start = start)
>>>>>>> 15bfa324

    def set_topological_view(self, V, axes=('b', 0, 1, 'c'), start=0):
        """
        Sets the dataset to represent V, where V is a batch
        of topological views of examples.

        Parameters
        ----------
        V : ndarray
            An array containing a design matrix representation of training \
            examples. If unspecified, the entire dataset (`self.X`) is used \
            instead.
        axes : WRITEME
        start : WRITEME

        .. todo::

            Why is this parameter named 'V'?
        """
        assert not np.any(np.isnan(V))
        rows = V.shape[axes.index(0)]
        cols = V.shape[axes.index(1)]
        channels = V.shape[axes.index('c')]
        self.view_converter = DefaultViewConverter([rows, cols, channels],
                                                   axes=axes)
        X = self.view_converter.topo_view_to_design_mat(V)
        assert not np.any(np.isnan(X))
<<<<<<< HEAD
        DenseDesignMatrixPyTables.fill_hdf5(file=self.h5file,
                                            data_x=X,
                                            start=start)
=======
        DenseDesignMatrixPyTables.fill_hdf5(file_handle = self.h5file,
                                            data_x = X,
                                            start = start)
>>>>>>> 15bfa324

    def init_hdf5(self, path, shapes):
        """
        .. todo::

            WRITEME properly

        Initialize hdf5 file to be used ba dataset
        """

        x_shape, y_shape = shapes
        # make pytables
        ensure_tables()
        h5file = tables.openFile(path, mode="w", title="SVHN Dataset")
        gcolumns = h5file.createGroup(h5file.root, "Data", "Data")
        atom = (tables.Float32Atom() if config.floatX == 'float32'
                else tables.Float64Atom())
        h5file.createCArray(gcolumns, 'X', atom=atom, shape=x_shape,
                            title="Data values", filters=self.filters)
        h5file.createCArray(gcolumns, 'y', atom=atom, shape=y_shape,
                            title="Data targets", filters=self.filters)
        return h5file, gcolumns

    @staticmethod
    def fill_hdf5(file_handle,
                  data_x,
                  data_y=None,
                  node=None,
                  start=0,
                  batch_size=5000):
        """
        .. todo::

            WRITEME properly

        PyTables tends to crash if you write large data on them at once.
        This function write data on file_handle in batches

        start: the start index to write data
        """

        if node is None:
            node = file_handle.getNode('/', 'Data')

        data_size = data_x.shape[0]
        last = np.floor(data_size / float(batch_size)) * batch_size
        for i in xrange(0, data_size, batch_size):
            stop = (i + np.mod(data_size, batch_size) if i >= last
                    else i + batch_size)
            assert len(range(start + i, start + stop)) == len(range(i, stop))
            assert (start + stop) <= (node.X.shape[0])
            node.X[start + i: start + stop, :] = data_x[i:stop, :]
            if data_y is not None:
                node.y[start + i: start + stop, :] = data_y[i:stop, :]

            file_handle.flush()

    def resize(self, h5file, start, stop):
        """
        .. todo::

            WRITEME
        """
        ensure_tables()
        # TODO is there any smarter and more efficient way to this?

        data = h5file.getNode('/', "Data")
        try:
            gcolumns = h5file.createGroup('/', "Data_", "Data")
        except tables.exceptions.NodeError:
            h5file.removeNode('/', "Data_", 1)
            gcolumns = h5file.createGroup('/', "Data_", "Data")

        start = 0 if start is None else start
        stop = gcolumns.X.nrows if stop is None else stop

        atom = (tables.Float32Atom() if config.floatX == 'float32'
                else tables.Float64Atom())
        x = h5file.createCArray(gcolumns,
                                'X',
                                atom=atom,
                                shape=((stop - start, data.X.shape[1])),
                                title="Data values",
                                filters=self.filters)
        y = h5file.createCArray(gcolumns,
                                'y',
                                atom=atom,
                                shape=((stop - start, 10)),
                                title="Data targets",
                                filters=self.filters)
        x[:] = data.X[start:stop]
        y[:] = data.y[start:stop]

        h5file.removeNode('/', "Data", 1)
        h5file.renameNode('/', "Data", "Data_")
        h5file.flush()
        return h5file, gcolumns


class DefaultViewConverter(object):
    """
    .. todo::

        WRITEME
    """
    def __init__(self, shape, axes=('b', 0, 1, 'c')):
        """
        .. todo::

            WRITEME
        """
        self.shape = shape
        self.pixels_per_channel = 1
        for dim in self.shape[:-1]:
            self.pixels_per_channel *= dim
        self.axes = axes
        self._update_topo_space()

    def view_shape(self):
        """
        .. todo::

            WRITEME
        """
        return self.shape

    def weights_view_shape(self):
        """
        .. todo::

            WRITEME
        """
        return self.shape

    def design_mat_to_topo_view(self, X):
        """
        .. todo::

            WRITEME
        """
        assert len(X.shape) == 2
        batch_size = X.shape[0]

        channel_shape = [batch_size, self.shape[0], self.shape[1], 1]
        dimshuffle_args = [('b', 0, 1, 'c').index(axis) for axis in self.axes]
        if self.shape[-1] * self.pixels_per_channel != X.shape[1]:
            raise ValueError('View converter with ' + str(self.shape[-1]) +
                             ' channels and ' + str(self.pixels_per_channel) +
                             ' pixels per channel asked to convert design'
                             ' matrix with ' + str(X.shape[1]) + ' columns.')

        def get_channel(channel_index):
            start = self.pixels_per_channel * channel_index
            stop = self.pixels_per_channel * (channel_index + 1)
            data = X[:, start:stop]
            return data.reshape(*channel_shape).transpose(*dimshuffle_args)

        channels = [get_channel(i) for i in xrange(self.shape[-1])]

        channel_idx = self.axes.index('c')
        rval = np.concatenate(channels, axis=channel_idx)
        assert len(rval.shape) == len(self.shape) + 1
        return rval

    def design_mat_to_weights_view(self, X):
        """
        .. todo::

            WRITEME
        """
        rval = self.design_mat_to_topo_view(X)

        # weights view is always for display
        rval = np.transpose(rval, tuple(self.axes.index(axis)
                                        for axis in ('b', 0, 1, 'c')))

        return rval

    def topo_view_to_design_mat(self, V):
        """
        .. todo::

            WRITEME
        """

        V = V.transpose(self.axes.index('b'),
                        self.axes.index(0),
                        self.axes.index(1),
                        self.axes.index('c'))

        num_channels = self.shape[-1]
        if np.any(np.asarray(self.shape) != np.asarray(V.shape[1:])):
            raise ValueError('View converter for views of shape batch size '
                             'followed by ' + str(self.shape) +
                             ' given tensor of shape ' + str(V.shape))
        batch_size = V.shape[0]

        rval = np.zeros((batch_size, self.pixels_per_channel * num_channels),
                        dtype=V.dtype)

        for i in xrange(num_channels):
            ppc = self.pixels_per_channel
            rval[:, i * ppc:(i + 1) * ppc] = V[..., i].reshape(batch_size, ppc)
        assert rval.dtype == V.dtype

        return rval

    def get_formatted_batch(self, batch, dspace):
        """
        .. todo::

            WRITEME properly

        Reformat batch from the internal storage format into dspace.
        """
        if isinstance(dspace, VectorSpace):
            # If a VectorSpace is requested, batch should already be
            # in that space.
            dspace.np_validate(batch)
            return batch
        elif isinstance(dspace, Conv2DSpace):
            # design_mat_to_topo_view will return a batch formatted
            # in a Conv2DSpace, but not necessarily the right one.
            topo_batch = self.design_mat_to_topo_view(batch)
            if self.topo_space.axes != self.axes:
                warnings.warn("It looks like %s.axes has been changed "
                              "directly, please use the set_axes() method "
                              "instead." % self.__class__.__name__)
                self._update_topo_space()
            return self.topo_space.np_format_as(topo_batch, dspace)
        else:
            raise ValueError("%s does not know how to format a batch into "
                             "%s of type %s."
                             % (self.__class__.__name__, dspace, type(dspace)))

    def __setstate__(self, d):
        """
        .. todo::

            WRITEME
        """
        # Patch old pickle files that don't have the axes attribute.
        if 'axes' not in d:
            d['axes'] = ['b', 0, 1, 'c']
        self.__dict__.update(d)

        # Same for topo_space
        if 'topo_space' not in self.__dict__:
            self._update_topo_space()

    def _update_topo_space(self):
        """Update self.topo_space from self.shape and self.axes"""
        rows, cols, channels = self.shape
        self.topo_space = Conv2DSpace(shape=(rows, cols),
                                      num_channels=channels,
                                      axes=self.axes)

    def set_axes(self, axes):
        """
        .. todo::

            WRITEME
        """
        self.axes = axes
        self._update_topo_space()


def from_dataset(dataset, num_examples):
    """
    .. todo::

        WRITEME
    """
    try:

        V, y = dataset.get_batch_topo(num_examples, True)

    except:

        # This patches a case where control.get_load_data() is false so
        # dataset.X is None This logic should be removed whenever we implement
        # lazy loading

        if isinstance(dataset, DenseDesignMatrix) \
           and dataset.X is None \
           and not control.get_load_data():
            warnings.warn("from_dataset wasn't able to make subset of "
                          "dataset, using the whole thing")
            return DenseDesignMatrix(X=None,
                                     view_converter=dataset.view_converter)
        raise

    rval = DenseDesignMatrix(topo_view=V, y=y)
    rval.adjust_for_viewer = dataset.adjust_for_viewer

    return rval


def dataset_range(dataset, start, stop):
    """
    .. todo::

        WRITEME
    """

    if dataset.X is None:
        return DenseDesignMatrix(X=None,
                                 y=None,
                                 view_converter=dataset.view_converter)
    X = dataset.X[start:stop, :].copy()
    if dataset.y is None:
        y = None
    else:
        if dataset.y.ndim == 2:
            y = dataset.y[start:stop, :].copy()
        else:
            y = dataset.y[start:stop].copy()
        assert X.shape[0] == y.shape[0]
    assert X.shape[0] == stop - start
    topo = dataset.get_topological_view(X)
    rval = DenseDesignMatrix(topo_view=topo, y=y)
    rval.adjust_for_viewer = dataset.adjust_for_viewer
    return rval


def convert_to_one_hot(dataset, min_class=0):
    """
    .. todo::

        WRITEME properly

    Convenient way of accessing convert_to_one_hot from a yaml file
    """
    dataset.convert_to_one_hot(min_class=min_class)
    return dataset


def set_axes(dataset, axes):
    """
    .. todo::

        WRITEME
    """
    dataset.set_view_converter_axes(axes)
    return dataset<|MERGE_RESOLUTION|>--- conflicted
+++ resolved
@@ -653,27 +653,12 @@
             source = X_source
         else:
             if self.y.ndim != 2:
-<<<<<<< HEAD
-                raise NotImplementedError("It appears the new space / source "
-                                          "interface broke the ability to "
-                                          "iterate over 1D labels. Please"
-                                          " use one-hot rather than "
-                                          "integer-valued class labels"
-                                          ". Most Pylearn2 Datasets have a "
-                                          "one_hot argument you can set to "
-                                          "True.")
-
-            # The -1 index in this line assumes y.ndim is 2
-            y_space = VectorSpace(dim=self.y.shape[-1])
-            y_source = 'targets'
-=======
                 assert self.max_labels
                 y_space = IndexSpace(max_labels=self.max_labels, dim=1)
                 y_source = 'targets'
             else:
                 y_space = VectorSpace(dim=self.y.shape[-1])
                 y_source = 'targets'
->>>>>>> 15bfa324
             space = CompositeSpace((X_space, y_space))
             source = (X_source, y_source)
 
@@ -971,15 +956,9 @@
         """
         assert len(X.shape) == 2
         assert not np.any(np.isnan(X))
-<<<<<<< HEAD
-        DenseDesignMatrixPyTables.fill_hdf5(file=self.h5file,
+        DenseDesignMatrixPyTables.fill_hdf5(file_handle=self.h5file,
                                             data_x=X,
                                             start=start)
-=======
-        DenseDesignMatrixPyTables.fill_hdf5(file_handle = self.h5file,
-                                            data_x = X,
-                                            start = start)
->>>>>>> 15bfa324
 
     def set_topological_view(self, V, axes=('b', 0, 1, 'c'), start=0):
         """
@@ -1007,15 +986,9 @@
                                                    axes=axes)
         X = self.view_converter.topo_view_to_design_mat(V)
         assert not np.any(np.isnan(X))
-<<<<<<< HEAD
-        DenseDesignMatrixPyTables.fill_hdf5(file=self.h5file,
+        DenseDesignMatrixPyTables.fill_hdf5(file_handle=self.h5file,
                                             data_x=X,
                                             start=start)
-=======
-        DenseDesignMatrixPyTables.fill_hdf5(file_handle = self.h5file,
-                                            data_x = X,
-                                            start = start)
->>>>>>> 15bfa324
 
     def init_hdf5(self, path, shapes):
         """
