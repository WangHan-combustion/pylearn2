"""
The module defining the Monitor and MonitorChannel objects used for
tracking the changes in values of various quantities throughout training
"""
__authors__ = "Ian Goodfellow"
__copyright__ = "Copyright 2010-2012, Universite de Montreal"
__credits__ = ["Ian Goodfellow"]
__license__ = "3-clause BSD"
__maintainer__ = "Ian Goodfellow"
__email__ = "goodfeli@iro"

<<<<<<< HEAD
from theano.compat.python2x import OrderedDict
import copy, time, warnings, logging
import numpy as np

=======
import copy
import functools
import time
import warnings

from theano.compat.python2x import OrderedDict
from theano.printing import var_descriptor
>>>>>>> 15bfa324
import theano.sparse
from theano import config
from theano import tensor as T
from theano.printing import var_descriptor

from pylearn2.config import yaml_parse
from pylearn2.datasets.dataset import Dataset
from pylearn2.space import Space, CompositeSpace, NullSpace
from pylearn2.utils import function, sharedX, safe_zip, safe_izip
from pylearn2.utils.iteration import is_stochastic
from pylearn2.utils.data_specs import DataSpecsMapping
from pylearn2.utils.string_utils import number_aware_alphabetical_key
from pylearn2.utils.timing import log_timing

log = logging.getLogger(__name__)


class Monitor(object):
    """
    A class for monitoring Models while they are being trained.

    A monitor object records the number of minibatches and number of examples
    the model has trained, as well as any number of "channels" that track
    quantities of interest (examples: the objective function, measures of
    hidden unit activity, reconstruction error, sum of squared second
    derivatives, average norm of the weight vectors,  etc.)
    """
    def __init__(self, model):
        """
        Makes a monitor for `model`. Assumes the model has not been trained at
        all yet.

        Parameters
        ----------
        model : pylearn2.models.model.Model instance
        """
        self.training_succeeded = False
        self.model = model
        self.channels = OrderedDict()
        self._num_batches_seen = 0
        self._examples_seen = 0
        self._epochs_seen = 0
        self._datasets = []
        self._iteration_mode = []
        self._batch_size = []
        self._num_batches = []
        self._dirty = True
        self._rng_seed = []
        self.names_to_del = ['theano_function_mode']
        self.t0 = time.time()
        self.theano_function_mode = None

        # Initialize self._nested_data_specs, self._data_specs_mapping,
        # and self._flat_data_specs
        self._build_data_specs()

    def _build_data_specs(self):
        """
        Computes a nested data_specs for input and all channels

        Also computes the mapping to flatten it. This function is called from
        redo_theano.
        """
        # Ask the model what it needs
        m_space, m_source = self.model.get_monitoring_data_specs()
        input_spaces = [m_space]
        input_sources = [m_source]
        for channel in self.channels.values():
            space = channel.data_specs[0]
            assert isinstance(space, Space)
            input_spaces.append(space)
            input_sources.append(channel.data_specs[1])

        nested_space = CompositeSpace(input_spaces)
        nested_source = tuple(input_sources)

        self._nested_data_specs = (nested_space, nested_source)
        self._data_specs_mapping = DataSpecsMapping(self._nested_data_specs)

        flat_space = self._data_specs_mapping.flatten(nested_space,
                                                      return_tuple=True)
        flat_source = self._data_specs_mapping.flatten(nested_source,
                                                       return_tuple=True)
        self._flat_data_specs = (CompositeSpace(flat_space), flat_source)

    def set_theano_function_mode(self, mode):
        """
        Parameters
        ----------
        mode : theano.compile.Mode
            Theano functions for the monitoring channels will be compiled and
            run using this mode.
        """
        if self.theano_function_mode != mode:
            self._dirty = True
            self.theano_function_mode = mode

    def add_dataset(self, dataset, mode='sequential', batch_size=None,
                    num_batches=None, seed=None):
        """
        Determines the data used to calculate the values of each channel.

        Parameters
        ----------
        dataset : object
            A `pylearn2.datasets.Dataset` object.
        mode : str or object, optional
            Iteration mode; see the docstring of the `iterator` method \
            on `pylearn2.datasets.Dataset` for details.
        batch_size : int, optional
            The size of an individual batch. Optional if `mode` is \
            'sequential' and `num_batches` is specified (batch size \
            will be calculated based on full dataset size).
        num_batches : int, optional
            The total number of batches. Unnecessary if `mode` is \
            'sequential' and `batch_size` is specified (number of \
            batches will be calculated based on full dataset size).
        seed : int, optional
            Optional. The seed to be used for random iteration modes.
        """
        # The user can ommit using lists if only one dataset is set
        if not isinstance(dataset, list):
            dataset = [dataset]
        if not isinstance(mode, list):
            mode = [mode]
        if not isinstance(batch_size, list):
            batch_size = [batch_size]
        if not isinstance(num_batches, list):
            num_batches = [num_batches]
        if seed is None:
            seed = [None] * len(dataset)
        if not isinstance(seed, list):
            seed = [seed]
        if len(mode) != len(dataset):
            raise ValueError("Received " + str(len(dataset)) +
                             " dataset but " + str(len(mode)) + " modes.")
        if any([len(l) != len(dataset) for l in [batch_size, seed]]):
            raise ValueError("make sure each dataset has its iteration " +
                             "batch size and number of batches.")
        for (d, m, b, n, sd) in safe_izip(dataset, mode, batch_size,
                                          num_batches, seed):
            try:
                it = d.iterator(mode=m,
                                batch_size=b,
                                num_batches=n,
                                data_specs=self._flat_data_specs,
                                return_tuple=True,
                                rng=sd)
            except ValueError as exc:
                raise ValueError("invalid iteration parameters in " +
                                 "Monitor.add_dataset: " + str(exc))
            if it.stochastic:
                # Must be a seed, not a random number generator. If it were a
                # random number generator, different iterators using it would
                # update its state, so we would not get the same iterator
                # each time. Also, must not be None, because this makes the
                # iterator pick a seed based on the clock
                if sd is None:
                    raise TypeError("Monitor requires a seed when using " +
                                    "stochastic iteration modes.")
                if not isinstance(sd, (list, tuple, int)):
                    raise TypeError("Monitor requires a seed (not a random " +
                                    "number generator) when using " +
                                    "stochastic iteration modes.")
            else:
                # The iterator should catch this, but let's double-check
                assert sd is None

            if not d in self._datasets:
                self._datasets.append(d)
                self._iteration_mode.append(m)
                self._batch_size.append(b)
                self._num_batches.append(n)
                self._rng_seed.append(sd)

    def __call__(self):
        """
        Runs the model on the monitoring dataset in order to add one data point
        to each of the channels.
        """

        # If the channels have changed at all, we need to recompile the theano
        # functions used to compute them
        if self._dirty:
            self.redo_theano()

        datasets = self._datasets

        # Set all channels' val_shared to 0
        self.begin_record_entry()
        for d, i, b, n, a, sd, ne in safe_izip(datasets,
                                               self._iteration_mode,
                                               self._batch_size,
                                               self._num_batches,
                                               self.accum,
                                               self._rng_seed,
                                               self.num_examples):
            if isinstance(d, basestring):
                d = yaml_parse.load(d)
                raise NotImplementedError()

            # need to put d back into self._datasets
            myiterator = d.iterator(mode=i,
                                    batch_size=b,
                                    num_batches=n,
                                    data_specs=self._flat_data_specs,
                                    return_tuple=True,
                                    rng=sd)

            # If self._flat_data_specs is empty, no channel needs data,
            # so we do not need to call the iterator in order to average
            # the monitored values across different batches, we only
            # have to call them once.
            if len(self._flat_data_specs[1]) == 0:
                X = ()
                self.run_prereqs(X, d)
                a(*X)

            else:
                actual_ne = 0
                for X in myiterator:
                    # X is a flat (not nested) tuple
                    self.run_prereqs(X, d)
                    a(*X)
                    actual_ne += self._flat_data_specs[0].np_batch_size(X)
                # end for X
                if actual_ne != ne:
                    raise RuntimeError("At compile time, your iterator said "
                                       "it had %d examples total, but at "
                                       "runtime it gave us %d." %
                                       (ne, actual_ne))
        # end for d

        log.info("Monitoring step:")
        log.info("\tEpochs seen: %d" % self._epochs_seen)
        log.info("\tBatches seen: %d" % self._num_batches_seen)
        log.info("\tExamples seen: %d" % self._examples_seen)
        t = time.time() - self.t0
        for channel_name in sorted(self.channels.keys(),
                                   key=number_aware_alphabetical_key):
            channel = self.channels[channel_name]
            channel.time_record.append(t)
            channel.batch_record.append(self._num_batches_seen)
            channel.example_record.append(self._examples_seen)
            channel.epoch_record.append(self._epochs_seen)
            val = channel.val_shared.get_value()
            channel.val_record.append(val)
            # TODO: use logging infrastructure so that user can configure
            # formatting
            if abs(val) < 1e4:
                val_str = str(val)
            else:
                val_str = '%.3e' % val

            log.info("\t%s: %s" % (channel_name, val_str))

    def run_prereqs(self, data, dataset):
        """
        Runs all "prerequistie functions" on a batch of data. Always called
        right before computing the monitoring channels on that batch.

        Parameters
        ----------
        data : tuple or Variable
            a member of the Space used as input to the monitoring functions
        dataset : Dataset
            the Dataset the data was drawn from
        """
        if dataset not in self.prereqs:
            return
        for prereq in self.prereqs[dataset]:
            prereq(*data)

    def get_batches_seen(self):
        """
        Returns the number of batches the model has learned on (assuming that
        the learning code has been calling Monitor.report_batch correctly).
        """
        return self._num_batches_seen

    def get_epochs_seen(self):
        """
        Returns
        -------
        epochs_seen : int
            The number of epochs the model has been trained on.
            One "epoch" is one pass through Dataset.iterator.
        """
        return self._epochs_seen

    def get_examples_seen(self):
        """
        Returns
        -------
        examples_seen : int
            The number of examples the model has learned on (assuming that
            the learning code has been calling Monitor.report_batch correctly)
        """
        return self._examples_seen

    def report_batch(self, num_examples):
        """
        Call this whenever the model has learned on another batch of examples.
        Report how many examples were learned on.

        Parameters
        ----------
        num_examples : int
            The number of examples learned on in this minibatch.
        """
        self._examples_seen += num_examples
        self._num_batches_seen += 1

    def report_epoch(self):
        """
        Call this whenever the model has completed another "epoch" of learning.
        We regard one pass through Dataset.iterator as one epoch.
        """
        self._epochs_seen += 1

    def redo_theano(self):
        """
        Recompiles Theano functions used by this monitor.

        This is needed so that if new channels are added, Theano's
        optimizations make sure (to the extent that they can) that the new
        channels and old channels don't have any redundant calculations.

        It is also needed to regenerate Theano functions after pickling and
        unpickling, since Theano functions should not be pickled.
        """
        self._dirty = False

        # Recompute the data specs, since the channels may have changed.
        self._build_data_specs()

        init_names = dir(self)
        self.prereqs = OrderedDict()
        for channel in self.channels.values():
            if channel.prereqs is not None:
                dataset = channel.dataset
                if dataset not in self.prereqs:
                    self.prereqs[dataset] = []
                prereqs = self.prereqs[dataset]
                for prereq in channel.prereqs:
                    if prereq not in prereqs:
                        prereqs.append(prereq)

        updates = OrderedDict()
        for channel in self.channels.values():
            updates[channel.val_shared] = np.cast[config.floatX](0.0)
        with log_timing(log, "compiling begin_record_entry"):
            self.begin_record_entry = function(
                inputs=[],
                updates=updates,
                mode=self.theano_function_mode,
                name='Monitor.begin_record_entry'
            )
        updates = OrderedDict()
        givens = OrderedDict()
        # Get the appropriate kind of theano variable to represent the data
        # the model acts on
        batch_names = ['monitoring_%s' % s for s in self._flat_data_specs[1]]
        theano_args = self._flat_data_specs[0].make_theano_batch(batch_names)

        # Get a symbolic expression of the batch size
        # We do it here, rather than for each channel, because channels with an
        # empty data_specs do not use data, and are unable to extract the batch
        # size. The case where the whole data specs is empty is not supported.
        batch_size = self._flat_data_specs[0].batch_size(theano_args)

        # Also get a nested representation, for joint iteration
        # with each of channel.graph_input
        nested_theano_args = self._data_specs_mapping.nest(theano_args)
        if not isinstance(nested_theano_args, tuple):
            nested_theano_args = (nested_theano_args,)
        assert len(nested_theano_args) == (len(self.channels) + 1)

        log.info('Monitored channels: ')
        for key in sorted(self.channels.keys()):
            mode = self.theano_function_mode
            if mode is not None and hasattr(mode, 'record'):
                mode.record.handle_line('compiling monitor including ' +
                                        'channel ' + key + '\n')
            log.info('\t%s' % key)
        it = [d.iterator(mode=i, num_batches=n, batch_size=b,
                         data_specs=self._flat_data_specs,
                         return_tuple=True)
              for d, i, n, b in safe_izip(self._datasets, self._iteration_mode,
                                          self._num_batches, self._batch_size)]
        self.num_examples = [np.cast[config.floatX](float(i.num_examples))
                             for i in it]
        givens = [OrderedDict() for d in self._datasets]
        updates = [OrderedDict() for d in self._datasets]
        for i, channel in enumerate(self.channels.values()):
            index = self._datasets.index(channel.dataset)
            d = self._datasets[index]
            g = givens[index]
            cur_num_examples = self.num_examples[index]
            u = updates[index]

            # Flatten channel.graph_input and the appropriate part of
            # nested_theano_args, to iterate jointly over them.
            c_mapping = DataSpecsMapping(channel.data_specs)
            channel_inputs = c_mapping.flatten(channel.graph_input,
                                               return_tuple=True)
            inputs = c_mapping.flatten(nested_theano_args[i + 1],
                                       return_tuple=True)

            for (channel_X, X) in safe_izip(channel_inputs, inputs):
                assert channel_X not in g or g[channel_X] is X
                assert channel_X.type == X.type
                g[channel_X] = X

            if batch_size == 0:
                # No channel does need any data, so there is not need to
                # average results, and we will call the accum functions only
                # once.
                # TODO: better handling of channels not needing data when
                # some other channels need data.
                assert len(self._flat_data_specs[1]) == 0
                val = channel.val
            else:
                if n == 0:
                    raise ValueError("Iterating over 0 examples results in " +
                                     "divide by 0")
                val = (channel.val * T.cast(batch_size, config.floatX)
                       / cur_num_examples)
            u[channel.val_shared] = channel.val_shared + val

        with log_timing(log, "Compiling accum"):
            # Check type of update expressions
            for up in updates:
                for key in up:
                    if key.dtype != up[key].dtype:
                        raise TypeError('Monitoring channel shared variable ' +
                                        key.name + ' has dtype ' + key.dtype +
                                        ' but is driven by an expression ' +
                                        'with type ' + up[key].dtype)

            self.accum = []
            for idx, packed in enumerate(safe_izip(givens, updates)):
                g, u = packed
                mode = self.theano_function_mode
                if mode is not None and hasattr(mode, 'record'):
                    for elem in g:
                        mode.record.handle_line('g key ' +
                                                var_descriptor(elem) + '\n')
                        mode.record.handle_line('g val ' +
                                                var_descriptor(g[elem]) + '\n')
                    for elem in u:
                        mode.record.handle_line('u key ' +
                                                var_descriptor(elem) + '\n')
                        mode.record.handle_line('u val ' +
                                                var_descriptor(u[elem]) + '\n')
                function_name = 'Monitor.accum[%d]' % idx
                if mode is not None and hasattr(mode, 'record'):
                    mode.record.handle_line('compiling supervised accum\n')
                # Some channels may not depend on the data, ie, they might just
                # monitor the model parameters, or some shared variable updated
                # by the training algorithm, so we need to ignore the unused
                # input error
                self.accum.append(function(theano_args,
                                           givens=g,
                                           updates=u,
                                           mode=self.theano_function_mode,
                                           name=function_name))
            for a in self.accum:
                if mode is not None and hasattr(mode, 'record'):
                    for elem in a.maker.fgraph.outputs:
                        mode.record.handle_line('accum output ' +
                                                var_descriptor(elem) + '\n')
                log.info("graph size: %d" % len(a.maker.fgraph.toposort()))
        final_names = dir(self)
        self.register_names_to_del([name for name in final_names
                                    if name not in init_names])

    def register_names_to_del(self, names):
        """
        Register names of fields that should be deleted before pickling.

        Parameters
        ----------
        names : list
            A list of attribute names as strings.
        """
        for name in names:
            if name not in self.names_to_del:
                self.names_to_del.append(name)

    def __getstate__(self):
        """
        In order to avoid pickling a copy of the dataset whenever a monitor
        is saved, the __getstate__ method replaces the dataset field with the
        dataset's yaml source. This is not a perfect solution because it won't
        work with job resuming, which would require saving the state of the
        dataset's random number generator.

        Like in the Model class, we also need to avoid saving any Theano
        functions, so we delete everything that can be regenerated with
        `redo_theano` by deleting the fields in `self.names_to_del`
        """

        # Patch old pickled monitors
        if not hasattr(self, '_datasets'):
            self._datasets = [self._dataset]
            del self._dataset

        temp = self._datasets

        if self._datasets:
            self._datasets = []
            for dataset in temp:
                if isinstance(dataset, basestring):
                    self._datasets.append(dataset)
                else:
                    try:
                        self._datasets.append(dataset.yaml_src)
                    except AttributeError:
                        warnings.warn('Trained model saved without ' +
                                      'indicating yaml_src')
        d = copy.copy(self.__dict__)
        self._datasets = temp
        for name in self.names_to_del:
            if name in d:
                del d[name]

        return d

    def __setstate__(self, d):
        """
        Sets the object to have the state described by `d`.

        Parameters
        ----------
        d : dict
            A dictionary mapping string names of fields to values for
            these fields.
        """
        # patch old pkl files
        if '_dataset' in d:
            d['_datasets'] = [d['_dataset']]
            del d['_dataset']

        self.__dict__.update(d)

    def add_channel(self, name, ipt, val, dataset=None, prereqs=None,
                    data_specs=None):
        """
        Asks the monitor to start tracking a new value.  Can be called even
        after the monitor is already in use.

        Parameters
        ----------
        name : str
            The display name in the monitor.
        ipt : tensor_like
            The symbolic tensor which should be clamped to the data. \
            (or a list/tuple containing symbolic tensors, following the \
            data_specs)
        val : tensor_like
            The value (function of `ipt`) to be tracked.
        dataset : pylearn2.datasets.Dataset
            Which dataset to compute this channel on
        prereqs : list of callables that take a list of numpy tensors
            Each prereq must be called exactly once per each new batch of \
            data drawn *from dataset* before the channel value is computed \
            if two channels provide a prereq with exactly the same id, that \
            prereq will only be called once
        data_specs : (space, source) pair
            Identifies the order, format and semantics of ipt
        """
        if isinstance(val, (float, int, long)):
            val = np.cast[theano.config.floatX](val)

        val = T.as_tensor_variable(val)

        if data_specs is None:
            warnings.warn("parameter 'data_specs' should be provided when " +
                          "calling add_channel. We will build a default one.",
                          stacklevel=2)
            if isinstance(ipt, list):
                ipt = tuple(ipt)
            if ipt is not None and not isinstance(ipt, tuple):
                ipt = (ipt,)

            if ipt is None:
                data_specs = (NullSpace(), '')
            elif len(ipt) == 0:
                data_specs = (CompositeSpace([]), ())
            elif hasattr(dataset, 'get_data_specs'):
                dataset_space, dataset_source = dataset.get_data_specs()
                if (len(ipt) == 1 and
                        dataset_source is not None and
                        (not isinstance(dataset_source, tuple) or
                            len(dataset_source) == 1) and
                        'features' in dataset_source):
                    data_specs = (dataset_space, dataset_source)
                elif (len(ipt) == 2 and
                        dataset_source == ('features', 'targets')):
                    data_specs = (dataset_space, dataset_source)
                else:
                    raise ValueError("Cannot infer default data_specs for " +
                                     "the following input points and " +
                                     "dataset: ipt = %s, dataset = %s"
                                     % (ipt, dataset))

        data_specs[0].validate(ipt)

        mapping = DataSpecsMapping(data_specs)
        flat_ipt = mapping.flatten(ipt)
        if not isinstance(flat_ipt, tuple):
            flat_ipt = (flat_ipt,)
        inputs = theano.gof.graph.inputs([val])
        for elem in inputs:
            if not hasattr(elem, 'get_value') and \
               not isinstance(elem, theano.gof.graph.Constant):
                if elem not in flat_ipt:
                    raise ValueError("Unspecified input: " + str(elem) +
                                     ". This may be due to an incorrect " +
                                     "implementation of a cost's " +
                                     "get_data_specs() method, or of a " +
                                     "model's get_monitoring_data_specs() " +
                                     "method.")

        mode = self.theano_function_mode
        if mode is not None and hasattr(mode, 'record'):
            mode.record.handle_line('Adding monitor channel '+name+'\n')
            assert isinstance(flat_ipt, tuple)
            if len(flat_ipt) != 1:
                for elem in flat_ipt:
                    mode.record.handle_line('Includes input var ' +
                                            var_descriptor(elem) + '\n')
            else:
                mode.record.handle_line(name + ' input var is ' +
                                        var_descriptor(flat_ipt[0]) + '\n')
            mode.record.handle_line('channel ' + name + ' is ' +
                                    var_descriptor(val) + '\n')

        if dataset is None:
            if len(self._datasets) == 1:
                dataset = self._datasets[0]
            elif len(self._datasets) == 0:
                raise ValueError(_err_no_data)
            else:
                raise ValueError(_err_ambig_data)

        try:
            self._datasets.index(dataset)
        except ValueError:
            raise ValueError("The dataset specified is not one of the " +
                             "monitor's datasets")

        if name in self.channels:
            raise ValueError("Tried to create the same channel twice (%s)" %
                             name)

        self.channels[name] = MonitorChannel(ipt, val, name, data_specs,
                                             dataset, prereqs)
        self._dirty = True

    def _sanity_check(self):
        """
        Sometimes we serialize models and then load them somewhere else
        but still try to use their Monitor, and the Monitor is in a mangled
        state. I've added some calls to _sanity_check to try to catch when
        that happens. Not sure what to do for a long term fix. I think it
        requires making theano graphs serializable first.
        """
        for name in self.channels:
            channel = self.channels[name]
            assert hasattr(channel, 'prereqs')

    @classmethod
    def get_monitor(cls, model):
        """
        Returns a model's monitor. If the model doesn't have a monitor yet,
        installs one and returns that.

        Parameters
        ----------
        model : object
            An object that implements the `Model` interface specified in \
            `pylearn2.models`.
        """

        if hasattr(model, 'monitor'):
            rval = model.monitor
            rval._sanity_check()
        else:
            rval = Monitor(model)
            model.monitor = rval

        return rval

    # TODO: find out if this method is used anywhere, remove if not.
    @property
    def batch_size(self):
        """
        Returns
        -------
        batch_size : int
            The size of the batches used for monitoring
        """
        return self._batch_size

    # TODO: find out if this method is used anywhere, remove if not.
    @property
    def num_batches(self):
        """
        Returns
        -------
        num_batches : int
            The number of batches used for monitoring
        """
        return self._num_batches

    def setup(self, dataset, cost, batch_size, num_batches=None,
              extra_costs=None, mode='sequential', obj_prereqs=None,
              cost_monitoring_args=None):
        """
        Sets up the monitor for a cost minimization problem.
        Adds channels defined by both the model and the cost for
        the specified dataset(s), as well as a channel called 'objective'
        defined by the costs' __call__ method.

        Parameters
        ----------
        dataset : pylearn2.datasets.Dataset
            Dataset or dictionary mapping string names to Datasets.  If \
            string names are used, then for every dataset, each channel \
            defined by the model or cost will be replicated with that \
            dataset's name followed by an underscore as the prefix. For \
            example, if your cost defines a channel called 'misclass', and \
            datasets is {'train' : train_dataset, 'valid' : valid_dataset} \
            you will get channels called 'train_misclass' and 'valid_misclass'.
        cost : pylearn2.costs.Cost
            The cost being optimized by training. The value of the cost will
            appear as the `objective` channel. Its `get_monitoring_channels`
            method will also be used to supply other channels.
        extra_costs : OrderedDict, optional
            A dictionary mapping channel names to Cost objects.
            Their value will appear as the specified channel name.
            They will also provide more monitoring channels via their
            `get_monitoring_channels` method.
        obj_prereqs : None, or list of functions
            Functions to pass as prerequisites to the `objective` channel.
        cost_monitoring_args : dict
            Dictionary of kwargs that will be passed to \
            `cost.get_monitoring_channels()` (but not for the extra_costs).
        """
        if dataset is None:
            return
        if isinstance(dataset, Dataset):
            dataset = {'': dataset}
        else:
            assert isinstance(dataset, dict)
            assert all(isinstance(key, str) for key in dataset)
            assert all(isinstance(dataset[key], Dataset) for key in dataset)

        if extra_costs is None:
            costs = {}
        else:
            costs = extra_costs
        assert '' not in costs
        costs[''] = cost

        if cost_monitoring_args is None:
            cost_monitoring_args = {}

        model = self.model

        # Build a composite data_specs containing the specs for all costs,
        # then the specs of the model
        cost_names = sorted(costs.keys())
        spaces = []
        sources = []
        for c in cost_names:
            c_space, c_source = costs[c].get_data_specs(model)
            spaces.append(c_space)
            sources.append(c_source)

        # Ask the model for the data_specs needed
        m_space, m_source = model.get_monitoring_data_specs()
        spaces.append(m_space)
        sources.append(m_source)

        nested_space = CompositeSpace(spaces)
        nested_sources = tuple(sources)

        # Flatten this data_specs, so we build only one symbolic Theano
        # variable for each of the unique (space, source) pairs.
        mapping = DataSpecsMapping((nested_space, nested_sources))
        space_tuple = mapping.flatten(nested_space, return_tuple=True)
        source_tuple = mapping.flatten(nested_sources, return_tuple=True)
        ipt = tuple(space.make_theano_batch(name='monitor_%s' % source,
                                            batch_size=batch_size)
                    for (space, source) in safe_zip(space_tuple, source_tuple))

        # Build a nested tuple from ipt, to dispatch the appropriate parts
        # of the ipt batch to each cost
        nested_ipt = mapping.nest(ipt)

        custom_channels = {}
        for i, cost_name in enumerate(cost_names):
            if cost_name == '':
                prefix = ''
            else:
                prefix = cost_name + '_'
            cost = costs[cost_name]
            cost_ipt = nested_ipt[i]
            raw_channels = cost.get_monitoring_channels(model, cost_ipt)
            channels = {}
            for name in raw_channels:
                # We need three things: the value itself (raw_channels[name]),
                # the input variables (cost_ipt), and the data_specs for
                # these input variables ((spaces[i], sources[i]))
                channels[prefix + name] = (raw_channels[name],
                                           cost_ipt,
                                           (spaces[i], sources[i]))
            custom_channels.update(channels)

        # Use the last inputs from nested_ipt for the model
        model_channels = model.get_monitoring_channels(nested_ipt[-1])
        channels = {}
        for name in model_channels:
            # Note: some code used to consider that model_channels[name]
            # could be a a (channel, prereqs) pair, this is not supported.
            channels[name] = (model_channels[name],
                              nested_ipt[-1],
                              (spaces[-1], sources[-1]))
        custom_channels.update(channels)

        if is_stochastic(mode):
            seed = [[2013, 02, 22]]
        else:
            seed = None

        for dataset_name in dataset:
            cur_dataset = dataset[dataset_name]
            self.add_dataset(dataset=cur_dataset,
                             mode=mode,
                             batch_size=batch_size,
                             num_batches=num_batches,
                             seed=seed)
            if dataset_name == '':
                dprefix = ''
            else:
                dprefix = dataset_name + '_'
            # These channel name 'objective' must not vary, since callbacks
            # that respond to the values in the monitor use the name to find
            # it.
            for i, cost_name in enumerate(cost_names):
                cost = costs[cost_name]
                cost_ipt = nested_ipt[i]
                cost_value = cost.expr(model, cost_ipt)
                if cost_value is not None:
                    if cost_name == '':
                        name = dprefix + 'objective'
                        prereqs = obj_prereqs
                    else:
                        name = dprefix + cost_name
                        prereqs = None

                    cost.get_data_specs(model)[0].validate(cost_ipt)
                    self.add_channel(name=name,
                                     ipt=cost_ipt,
                                     val=cost_value,
                                     data_specs=cost.get_data_specs(model),
                                     dataset=cur_dataset,
                                     prereqs=prereqs)

            for key in custom_channels:
                val, ipt, data_specs = custom_channels[key]
                data_specs[0].validate(ipt)
                self.add_channel(name=dprefix + key,
                                 ipt=ipt,
                                 val=val,
                                 data_specs=data_specs,
                                 dataset=cur_dataset)


class MonitorChannel(object):
    """
    A class representing a specific quantity to be monitored.
    """
    def __init__(self, graph_input, val, name, data_specs, dataset,
                 prereqs=None):
        """
        Creates a channel for a quantity to be monitored.

        Parameters
        ----------
        graph_input : tensor_like
            The symbolic tensor which should be clamped to the data.
        val : tensor_like
            The value (symbolic function of `graph_input`) to be evaluated
            and recorded.
        name : str
            The display name in the monitor.
        data_specs : (space, source) pair
            Identifies the order, format and semantics of graph_input
        prereqs : list of callables
            Callables that take numpy tensors each prereq must be called \
            exactly once per each new batch of data before the channel value \
            is computed if two channels provide a prereq with exactly the \
            same id, that prereq will only be called once
        """
        self.name = name
        self.prereqs = prereqs
        self.graph_input = graph_input
        self.data_specs = data_specs
        if isinstance(val, float):
            val = T.constant(np.cast[config.floatX](val))
        self.val = val
        self.val_shared = sharedX(0.0, name + "_tracker")
        assert self.val_shared.dtype == config.floatX, \
            "expected %s, got %s" % (config.floatX, self.val_shared.dtype)
        if not hasattr(val, 'dtype'):
            raise TypeError('Monitor channel ' + name + ' has value of type ' +
                            str(type(val)))
        if val.dtype != self.val_shared.dtype:
            raise ValueError('monitor channels are expected to have dtype ' +
                             str(self.val_shared.dtype) + ' but "' + name +
                             '" has dtype ' + str(val.dtype))
        if val.ndim != 0:
            raise ValueError('monitor channels are supposed to have zero ' +
                             'dimensions but "' + name + '" has ' +
                             str(val.ndim))
        # Dataset monitored by this channel
        self.dataset = dataset
        # Value of the desired quantity at measurement time.
        self.val_record = []
        # Number of batches seen at measurement time.
        self.batch_record = []
        # Number of examples seen at measurement time (batch sizes may
        # fluctuate).
        self.example_record = []
        self.epoch_record = []
        self.time_record = []

    def __str__(self):
        """
        Returns
        -------
        s : str
            A reasonably human-readable string representation of the object.
        """
        try:
            graph_input_str = str(self.graph_input)
        except:
            graph_input_str = '<bad graph input>'

        try:
            val_str = str(self.val)
        except:
            val_str = '<bad val>'

        try:
            name_str = str(self.name)
        except:
            name_str = '<bad name>'

        try:
            prereqs_str = str(self.prereqs)
        except:
            prereqs_str = '<bad prereqs>'

        return "MonitorChannel(%s,%s,%s,%s)" % (graph_input_str,
                                                val_str,
                                                name_str,
                                                prereqs_str)

    def __getstate__(self):
        """
        Returns
        -------
        d : dict
            A dictionary mapping the string names of the fields of the class
            to values appropriate for pickling.
        """
        # We need to figure out a good way of saving the other fields. In the
        # current setup, since there's no good way of coordinating with the
        # model/training algorithm, the theano based fields might be invalid
        # after a repickle. This means we can't, for instance, resume a job with
        # monitoring after a crash. For now, to make sure no one erroneously
        # depends on these bad values, I exclude them from the pickle.

        if hasattr(self, 'val'):
            doc = get_monitor_doc(self.val)
        else:
            # Hack to deal with Theano expressions not being serializable.
            # If this is channel that has been serialized and then
            # deserialized, the expression is gone, but we should have
            # stored the doc
            if hasattr(self, "doc"):
                doc = self.doc
            else:
                # Support pickle files that are older than the doc system
                doc = None

<<<<<<< HEAD
        return {'doc': get_monitor_doc(self.val),
                'example_record': self.example_record,
                'batch_record': self.batch_record,
                'time_record': self.time_record,
                'epoch_record': self.epoch_record,
                'val_record': self.val_record}
=======
        return {
            'doc' : doc,
            'example_record' : self.example_record,
            'batch_record' : self.batch_record,
            'time_record' : self.time_record,
            'epoch_record' : self.epoch_record,
            'val_record': self.val_record
        }
>>>>>>> 15bfa324

    def __setstate__(self, d):
        """
        Sets the object to have the state described by `d`.

        Parameters
        ----------
        d : dict
            A dictionary mapping string names of fields to values for
            these fields.
        """
        self.__dict__.update(d)
        if 'batch_record' not in d:
            self.batch_record = [None] * len(self.val_record)
        # Patch old pickle files that don't have the "epoch_record" field
        if 'epoch_record' not in d:
            # This is not necessarily correct but it is in the most common use
            # case where you don't add monitoring channels over time.
            self.epoch_record = range(len(self.val_record))
        if 'time_record' not in d:
            self.time_record = [None] * len(self.val_record)


def push_monitor(model, name, transfer_experience=False):
    """
    When you load a model in a yaml file and you want to store its
    old monitor under a different name and start a new monitor, wrap
    the model in this function call.


    Parameters
    ----------
    model : pylearn2.models.model.Model
        The model you loaded
    name : str
        Will save the old monitor to model.name
    transfer_experience : bool
        If True, the new monitor will start with its epochs seen, batches \
        seen, and examples seen set to where the old monitor left off. This \
        is nice for stitching together learning curves across multiple stages \
        of learning.

    Returns
    -------
    model:
        Returns the model itself so you can use an !obj:push_monitor call as
        the definition of a model in a YAML file.
    """

    assert hasattr(model, 'monitor')
    old_monitor = model.monitor
    setattr(model, name, old_monitor)
    del model.monitor

    if transfer_experience:
        monitor = Monitor.get_monitor(model)
        assert monitor is not old_monitor
        monitor._num_batches_seen = old_monitor._num_batches_seen
        monitor._examples_seen = old_monitor._examples_seen
        monitor._epochs_seen = old_monitor._epochs_seen

    return model


def read_channel(model, channel_name, monitor_name='monitor'):
    """
    Returns the last value recorded in a channel.

    Parameters
    ----------
    model : Model
        The model to read the channel from
    channel_name : str
        The name of the channel to read from
    monitor_name: str, optional
        The name of the Monitor to read from
        (In case you want to read from an old Monitor moved by `push_monitor`)

    Returns
    -------
    value : float
        The last value recorded in this monitoring channel
    """
    return getattr(model, monitor_name).channels[channel_name].val_record[-1]


def get_channel(model, dataset, channel, cost, batch_size):
    """
    Make a temporary monitor and return the value of a channel in it.

    Parameters
    ----------
    model : pylearn2.models.model.Model
        Will evaluate the channel for this Model.
    dataset : pylearn2.datasets.Dataset
        The Dataset to run on
    channel : str
        A string identifying the channel name to evaluate
    cost : pylearn2.costs.Cost
        The Cost to setup for monitoring
    batch_size : int
        The size of the batch to use when running the monitor

    Returns
    -------
    The value of the requested channel.

    Notes
    -----
    This doesn't modify the model (unless some of the channel prereqs do).
    In particular, it does not change model.monitor.
    """
    monitor = Monitor(model)
    monitor.setup(dataset=dataset, cost=cost, batch_size=batch_size)
    monitor()
    channels = monitor.channels
    channel = channels[channel]
    val_record = channel.val_record
    value, = val_record
    return value


def get_monitor_doc(var):
    """
    Returns the __doc__ field of var or None. This field is used on
    theano Variables to document the meaning of monitor channels.

    Parameters
    ----------
    var: theano.gof.Variable
        The variable to get the documentation of

    Returns
    -------
    doc: str or None
        var.__doc__ if var has an instance-level doc, otherwise None
    """

    doc = None

    if var.__doc__ is not var.__class__.__doc__:
        doc = var.__doc__

    return doc

_err_no_data = "You tried to add a channel to a Monitor that has no dataset."
_err_ambig_data = ("You added a channel to a Monitor that has multiple " +
                   "datasets, and did not specify which dataset to use it " +
                   "with.")<|MERGE_RESOLUTION|>--- conflicted
+++ resolved
@@ -9,20 +9,10 @@
 __maintainer__ = "Ian Goodfellow"
 __email__ = "goodfeli@iro"
 
-<<<<<<< HEAD
+import copy, time, warnings, logging, functools
+import numpy as np
+
 from theano.compat.python2x import OrderedDict
-import copy, time, warnings, logging
-import numpy as np
-
-=======
-import copy
-import functools
-import time
-import warnings
-
-from theano.compat.python2x import OrderedDict
-from theano.printing import var_descriptor
->>>>>>> 15bfa324
 import theano.sparse
 from theano import config
 from theano import tensor as T
@@ -1024,14 +1014,6 @@
                 # Support pickle files that are older than the doc system
                 doc = None
 
-<<<<<<< HEAD
-        return {'doc': get_monitor_doc(self.val),
-                'example_record': self.example_record,
-                'batch_record': self.batch_record,
-                'time_record': self.time_record,
-                'epoch_record': self.epoch_record,
-                'val_record': self.val_record}
-=======
         return {
             'doc' : doc,
             'example_record' : self.example_record,
@@ -1040,7 +1022,6 @@
             'epoch_record' : self.epoch_record,
             'val_record': self.val_record
         }
->>>>>>> 15bfa324
 
     def __setstate__(self, d):
         """
@@ -1125,7 +1106,6 @@
         The last value recorded in this monitoring channel
     """
     return getattr(model, monitor_name).channels[channel_name].val_record[-1]
-
 
 def get_channel(model, dataset, channel, cost, batch_size):
     """
